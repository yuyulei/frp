--- conflicted
+++ resolved
@@ -28,18 +28,11 @@
 )
 
 type HTTPPluginOptions struct {
-<<<<<<< HEAD
 	Name string   `ini:"name"`
 	Addr string   `ini:"addr"`
 	Path string   `ini:"path"`
 	Ops  []string `ini:"ops"`
-=======
-	Name      string
-	Addr      string
-	Path      string
-	Ops       []string
-	TLSVerify bool
->>>>>>> c842558a
+	TLSVerify bool `ini:"tls_verify"`
 }
 
 type httpPlugin struct {
